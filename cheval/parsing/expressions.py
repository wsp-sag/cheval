from typing import Dict, Set, Tuple, Optional, List
import ast

import attr
import pandas as pd
import astor

from .expr_items import ChainedSymbol
from .ast_transformer import ExpressionParser
from .exceptions import UnsupportedSyntaxError


def _split_filter(e: str) -> Tuple[str, Optional[str]]:
    parts = e.split('@')
    if len(parts) == 1: return e, None

    if len(parts) == 2: return parts[0].strip(), parts[1].strip()

    raise UnsupportedSyntaxError("Only one '@' symbol is allowed in expressions")


@attr.s
class Expression(object):
    """Simple data class for utility expressions"""

    raw: str = attr.ib()
    transformed: str = attr.ib()
    chains: Dict[str, ChainedSymbol] = attr.ib()
    dict_literals: Dict[str, pd.Series] = attr.ib()
<<<<<<< HEAD
    filter_: Optional[str] = attr.ib()
=======
    symbols: Set[str] = attr.ib()
>>>>>>> 6043a85a

    @staticmethod
    def parse(e: str, prior_simple: Set[str] = None, prior_chained: Set[str] = None, mode='cheval') -> 'Expression':
        e, filter_ = _split_filter(e)
        
        tree = ast.parse(e, mode='eval').body
        transformer = ExpressionParser(prior_simple, prior_chained, mode=mode)
        new_tree = transformer.visit(tree)

        new_e = Expression(e, astor.to_source(new_tree), transformer.chained_symbols, transformer.dict_literals,
<<<<<<< HEAD
                           filter_)
        return new_e
=======
                           transformer.simple_symbols)
        return new_e

    @property
    def all_symbols(self) -> Set[str]:
        return self.symbols | set(self.chains.keys())
>>>>>>> 6043a85a
<|MERGE_RESOLUTION|>--- conflicted
+++ resolved
@@ -27,29 +27,21 @@
     transformed: str = attr.ib()
     chains: Dict[str, ChainedSymbol] = attr.ib()
     dict_literals: Dict[str, pd.Series] = attr.ib()
-<<<<<<< HEAD
     filter_: Optional[str] = attr.ib()
-=======
     symbols: Set[str] = attr.ib()
->>>>>>> 6043a85a
 
     @staticmethod
     def parse(e: str, prior_simple: Set[str] = None, prior_chained: Set[str] = None, mode='cheval') -> 'Expression':
         e, filter_ = _split_filter(e)
-        
+
         tree = ast.parse(e, mode='eval').body
         transformer = ExpressionParser(prior_simple, prior_chained, mode=mode)
         new_tree = transformer.visit(tree)
 
         new_e = Expression(e, astor.to_source(new_tree), transformer.chained_symbols, transformer.dict_literals,
-<<<<<<< HEAD
-                           filter_)
-        return new_e
-=======
-                           transformer.simple_symbols)
+                           filter_, transformer.simple_symbols)
         return new_e
 
     @property
     def all_symbols(self) -> Set[str]:
-        return self.symbols | set(self.chains.keys())
->>>>>>> 6043a85a
+        return self.symbols | set(self.chains.keys())