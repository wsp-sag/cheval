from setuptools import find_packages, setup

import re
VERSION_FILE = "cheval/_version.py"
version_line = open(VERSION_FILE, "rt").read()
regex = r"^__version__ = ['\"]([^'\"]*)['\"]"
mo = re.search(regex, version_line, re.M)
if mo:
    version_string = mo.group(1)
else:
    raise RuntimeError("Unable to find version string in %s." % (VERSION_FILE,))

setup(
    name='cheval',
    version=version_string,
    packages=find_packages(),
    python_requires='>=3.6',
    install_requires=[
        'pandas>= 0.22, <0.24',
        'numpy>=1.14',
        'astor',
        'numba',
<<<<<<< HEAD
        'numexpr3',
        'attrs',
=======
        'numexpr',
>>>>>>> 2fb7e8a2
        'deprecated'
    ]
)<|MERGE_RESOLUTION|>--- conflicted
+++ resolved
@@ -20,12 +20,7 @@
         'numpy>=1.14',
         'astor',
         'numba',
-<<<<<<< HEAD
         'numexpr3',
-        'attrs',
-=======
-        'numexpr',
->>>>>>> 2fb7e8a2
         'deprecated'
     ]
 )